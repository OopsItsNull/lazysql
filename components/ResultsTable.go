package components

import (
	"fmt"
	"strings"

	"github.com/gdamore/tcell/v2"
	"github.com/google/uuid"
	"github.com/rivo/tview"

	"github.com/jorgerojas26/lazysql/app"
	"github.com/jorgerojas26/lazysql/commands"
	"github.com/jorgerojas26/lazysql/drivers"
<<<<<<< HEAD
	"github.com/jorgerojas26/lazysql/helpers/logger"
=======
	"github.com/jorgerojas26/lazysql/helpers"
>>>>>>> c325d45c
	"github.com/jorgerojas26/lazysql/lib"
	"github.com/jorgerojas26/lazysql/models"
)

type ResultsTableState struct {
	listOfDbChanges *[]models.DbDmlChange
	error           string
	currentSort     string
	databaseName    string
	tableName       string
	records         [][]string
	columns         [][]string
	constraints     [][]string
	foreignKeys     [][]string
	indexes         [][]string
	isEditing       bool
	isFiltering     bool
	isLoading       bool
}

type ResultsTable struct {
	*tview.Table
	state       *ResultsTableState
	Page        *tview.Pages
	Wrapper     *tview.Flex
	Menu        *ResultsTableMenu
	Filter      *ResultsTableFilter
	Error       *tview.Modal
	Loading     *tview.Modal
	Pagination  *Pagination
	Editor      *SQLEditor
	EditorPages *tview.Pages
	ResultsInfo *tview.TextView
	Tree        *Tree
	DBDriver    drivers.Driver
}

var (
	ErrorModal  = tview.NewModal()
	ChangeColor = tcell.ColorDarkOrange
	InsertColor = tcell.ColorDarkGreen
	DeleteColor = tcell.ColorRed
)

func NewResultsTable(listOfDbChanges *[]models.DbDmlChange, tree *Tree, dbdriver drivers.Driver) *ResultsTable {
	state := &ResultsTableState{
		records:         [][]string{},
		columns:         [][]string{},
		constraints:     [][]string{},
		foreignKeys:     [][]string{},
		indexes:         [][]string{},
		isEditing:       false,
		isLoading:       false,
		listOfDbChanges: listOfDbChanges,
	}

	wrapper := tview.NewFlex()
	wrapper.SetDirection(tview.FlexColumnCSS)

	errorModal := tview.NewModal()
	errorModal.AddButtons([]string{"Ok"})
	errorModal.SetText("An error occurred")
	errorModal.SetBackgroundColor(tcell.ColorRed)
	errorModal.SetTextColor(tview.Styles.PrimaryTextColor)
	errorModal.SetButtonStyle(tcell.StyleDefault.Foreground(tview.Styles.PrimaryTextColor))
	errorModal.SetFocus(0)

	loadingModal := tview.NewModal()
	loadingModal.SetText("Loading...")
	loadingModal.SetBackgroundColor(tview.Styles.PrimitiveBackgroundColor)
	loadingModal.SetTextColor(tview.Styles.SecondaryTextColor)

	pages := tview.NewPages()
	pages.AddPage("table", wrapper, true, true)
	pages.AddPage("error", errorModal, true, false)
	pages.AddPage("loading", loadingModal, false, false)

	pagination := NewPagination()

	table := &ResultsTable{
		Table:      tview.NewTable(),
		state:      state,
		Page:       pages,
		Wrapper:    wrapper,
		Error:      errorModal,
		Loading:    loadingModal,
		Pagination: pagination,
		Editor:     nil,
		Tree:       tree,
		DBDriver:   dbdriver,
	}

	table.SetSelectable(true, true)
	table.SetBorders(true)
	table.SetFixed(1, 0)
	table.SetInputCapture(table.tableInputCapture)
	table.SetSelectedStyle(tcell.StyleDefault.Background(tview.Styles.SecondaryTextColor).Foreground(tview.Styles.ContrastSecondaryTextColor))

	go table.subscribeToTreeChanges()

	return table
}

func (table *ResultsTable) WithFilter() *ResultsTable {
	menu := NewResultsTableMenu()
	filter := NewResultsFilter()

	table.Menu = menu
	table.Filter = filter

	table.Wrapper.AddItem(menu.Flex, 3, 0, false)
	table.Wrapper.AddItem(filter.Flex, 3, 0, false)
	table.Wrapper.AddItem(table, 0, 1, true)
	table.Wrapper.AddItem(table.Pagination, 3, 0, false)

	go table.subscribeToFilterChanges()

	return table
}

func (table *ResultsTable) WithEditor() *ResultsTable {
	editor := NewSQLEditor()
	editorPages := tview.NewPages()

	editor.SetFocusFunc(func() {
		table.SetIsEditing(true)
	})

	editor.SetBlurFunc(func() {
		table.SetIsEditing(false)
	})

	table.Editor = editor

	table.Wrapper.Clear()

	table.Wrapper.AddItem(editor, 12, 0, true)
	table.SetBorder(true)

	tableWrapper := tview.NewFlex().SetDirection(tview.FlexColumnCSS)
	tableWrapper.AddItem(table, 0, 1, false)
	tableWrapper.AddItem(table.Pagination, 3, 0, false)

	resultsInfoWrapper := tview.NewFlex().SetDirection(tview.FlexColumnCSS)
	resultsInfoText := tview.NewTextView()
	resultsInfoText.SetBorder(true)
	resultsInfoText.SetBorderColor(tview.Styles.PrimaryTextColor)
	resultsInfoText.SetTextColor(tview.Styles.PrimaryTextColor)
	resultsInfoWrapper.AddItem(resultsInfoText, 3, 0, false)

	editorPages.AddPage("Table", tableWrapper, true, false)
	editorPages.AddPage("ResultsInfo", resultsInfoWrapper, true, true)

	table.EditorPages = editorPages
	table.ResultsInfo = resultsInfoText

	table.Wrapper.AddItem(editorPages, 0, 1, true)

	go table.subscribeToEditorChanges()

	return table
}

func (table *ResultsTable) subscribeToTreeChanges() {
	ch := table.Tree.Subscribe()

	for stateChange := range ch {
		if stateChange.Key == "SelectedDatabase" {
			table.SetDatabaseName(stateChange.Value.(string))
		}
	}
}

func (table *ResultsTable) AddRows(rows [][]string) {
	for i, row := range rows {
		for j, cell := range row {
			tableCell := tview.NewTableCell(cell)
			tableCell.SetSelectable(i > 0)
			tableCell.SetExpansion(1)

			tableCell.SetTextColor(tview.Styles.PrimaryTextColor)

			table.SetCell(i, j, tableCell)
		}
	}
}

func (table *ResultsTable) AddInsertedRows() {
	inserts := make([]models.DbDmlChange, 0)

	for _, change := range *table.state.listOfDbChanges {
		if change.Type == models.DmlInsertType {
			inserts = append(inserts, change)
		}
	}

	rows := make([][]models.CellValue, len(inserts))

	if len(inserts) > 0 {
		for i, insert := range inserts {
			if insert.Table == table.GetTableName() {
				rows[i] = insert.Values
			}
		}
	}

	rowCount := table.GetRowCount()
	for i, row := range rows {
		rowIndex := rowCount + i

		for j, cell := range row {
			tableCell := tview.NewTableCell(cell.Value.(string))
			tableCell.SetExpansion(1)
			tableCell.SetReference(inserts[i].PrimaryKeyValue)

			tableCell.SetTextColor(tcell.ColorWhite.TrueColor())
			tableCell.SetBackgroundColor(InsertColor)

			table.SetCell(rowIndex, j, tableCell)
		}
	}
}

func (table *ResultsTable) AppendNewRow(cells []models.CellValue, index int, UUID string) {
	for i, cell := range cells {
		tableCell := tview.NewTableCell(cell.Value.(string))
		tableCell.SetExpansion(1)
		tableCell.SetReference(UUID)
		tableCell.SetTextColor(tview.Styles.PrimaryTextColor)
		tableCell.SetBackgroundColor(tcell.ColorDarkGreen)

		switch cell.Type {
		case models.Null:
		case models.Default:
		case models.String:
			tableCell.SetText("")
			tableCell.SetTextColor(tview.Styles.InverseTextColor)
		}

		table.SetCell(index, i, tableCell)
	}

	table.Select(index, 0)
	App.ForceDraw()
}

func (table *ResultsTable) tableInputCapture(event *tcell.EventKey) *tcell.EventKey {
	selectedRowIndex, selectedColumnIndex := table.GetSelection()
	colCount := table.GetColumnCount()
	rowCount := table.GetRowCount()

	eventKey := event.Rune()

	command := app.Keymaps.Group(app.TableGroup).Resolve(event)

	menuCommands := []commands.Command{commands.RecordsMenu, commands.ColumnsMenu, commands.ConstraintsMenu, commands.ForeignKeysMenu, commands.IndexesMenu}

	if helpers.ContainsCommand(menuCommands, command) {
		table.Select(1, 0)
	}

	if table.Menu != nil {
		switch command {
		case commands.RecordsMenu:
			table.Menu.SetSelectedOption(1)
			table.UpdateRows(table.GetRecords())
<<<<<<< HEAD
			table.AddInsertedRows()
		} else if eventKey == '2' {
=======
		case commands.ColumnsMenu:
>>>>>>> c325d45c
			table.Menu.SetSelectedOption(2)
			table.UpdateRows(table.GetColumns())
		case commands.ConstraintsMenu:
			table.Menu.SetSelectedOption(3)
			table.UpdateRows(table.GetConstraints())
		case commands.ForeignKeysMenu:
			table.Menu.SetSelectedOption(4)
			table.UpdateRows(table.GetForeignKeys())
		case commands.IndexesMenu:
			table.Menu.SetSelectedOption(5)
			table.UpdateRows(table.GetIndexes())
		}
	}

<<<<<<< HEAD
	command := app.Keymaps.Group("table").Resolve(event)

	if command == commands.AppendNewRow && (table.Menu != nil && table.Menu.GetSelectedOption() == 1) {
		dbColumns := table.GetColumns()
		newRowTableIndex := table.GetRowCount()
		newRowUUID := uuid.New().String()
		newRow := make([]models.CellValue, len(dbColumns)-1)

		for i, column := range dbColumns {
			if i != 0 { // Skip the first row because they are the column names (e.x "Field", "Type", "Null", "Key", "Default", "Extra")
				newRow[i-1] = models.CellValue{Type: models.Default, Column: column[0], Value: "DEFAULT"}
			}
		}

		newInsert := models.DbDmlChange{
			Type:                 models.DmlInsertType,
			Database:             table.GetDatabaseName(),
			Table:                table.GetTableName(),
			Values:               newRow,
			PrimaryKeyColumnName: "",
			PrimaryKeyValue:      newRowUUID,
		}

		*table.state.listOfDbChanges = append(*table.state.listOfDbChanges, newInsert)

		table.AppendNewRow(newRow, newRowTableIndex, newRowUUID)

		table.StartEditingCell(newRowTableIndex, 0, nil)

	} else if command == commands.Search {
		if table.Editor != nil {
			App.SetFocus(table.Editor)
			table.Editor.Highlight()
			table.RemoveHighlightTable()
			table.SetIsFiltering(true)
			return nil
		}

		App.SetFocus(table.Filter.Input)
		table.RemoveHighlightTable()
		table.Filter.HighlightLocal()
		table.SetIsFiltering(true)

		if table.Filter.Input.GetText() == "/" {
			go table.Filter.Input.SetText("")
		}

		table.Filter.Input.SetAutocompleteFunc(func(currentText string) []string {
			split := strings.Split(currentText, " ")
			comparators := []string{"=", "!=", ">", "<", ">=", "<=", "LIKE", "NOT LIKE", "IN", "NOT IN", "IS", "IS NOT", "BETWEEN", "NOT BETWEEN"}

			if len(split) == 1 {
				columns := table.GetColumns()
				columnNames := []string{}

				for i, col := range columns {
					if i > 0 {
						columnNames = append(columnNames, col[0])
					}
				}

				return columnNames
			} else if len(split) == 2 {

				for i, comparator := range comparators {
					comparators[i] = fmt.Sprintf("%s %s", split[0], strings.ToLower(comparator))
				}

				return comparators
			} else if len(split) == 3 {

				ret := true

				if split[1] == "not" {
					comparators = []string{"between", "in", "like"}
				} else if split[1] == "is" {
					comparators = []string{"not", "null"}
				} else {
					ret = false
				}

				if ret {
					for i, comparator := range comparators {
						comparators[i] = fmt.Sprintf("%s %s %s", split[0], split[1], strings.ToLower(comparator))
					}
					return comparators
				}

			} else if len(split) == 4 {
				ret := true

				if split[2] == "not" {
					comparators = []string{"null"}
				} else if split[2] == "is" {
					comparators = []string{"not", "null"}
				} else {
					ret = false
				}

				if ret {
					for i, comparator := range comparators {
						comparators[i] = fmt.Sprintf("%s %s %s %s", split[0], split[1], split[2], strings.ToLower(comparator))
					}

					return comparators
				}
			}

			return []string{}
		})

		table.Filter.Input.SetAutocompletedFunc(func(text string, _ int, source int) bool {
			if source != tview.AutocompletedNavigate {
				inputText := strings.Split(table.Filter.Input.GetText(), " ")

				if len(inputText) == 1 {
					table.Filter.Input.SetText(fmt.Sprintf("%s =", text))
				} else if len(inputText) == 2 {
					table.Filter.Input.SetText(fmt.Sprintf("%s %s", inputText[0], text))
				}

				table.Filter.Input.SetText(text)
			}
			return source == tview.AutocompletedEnter || source == tview.AutocompletedClick
		})

		table.SetInputCapture(nil)
=======
	switch command {
	case commands.AppendNewRow:
		table.appendNewRow()
	case commands.Search:
		table.search()
>>>>>>> c325d45c
	}

	if rowCount == 1 || colCount == 0 {
		return nil
	}

	if command == commands.Edit {
		table.StartEditingCell(selectedRowIndex, selectedColumnIndex, nil)
	} else if command == commands.GotoNext {
		if selectedColumnIndex+1 < colCount {
			table.Select(selectedRowIndex, selectedColumnIndex+1)
		}
	} else if command == commands.GotoPrev {
		if selectedColumnIndex > 0 {
			table.Select(selectedRowIndex, selectedColumnIndex-1)
		}
	} else if command == commands.GotoEnd {
		table.Select(selectedRowIndex, colCount-1)
	} else if command == commands.GotoStart {
		table.Select(selectedRowIndex, 0)
	} else if command == commands.GotoBottom {
		go table.Select(1, selectedColumnIndex)
	} else if command == commands.GotoTop {
		go table.Select(rowCount-1, selectedColumnIndex)
	} else if eventKey == 4 { // Ctrl + D
		if selectedRowIndex+7 > rowCount-1 {
			go table.Select(rowCount-1, selectedColumnIndex)
		} else {
			go table.Select(selectedRowIndex+7, selectedColumnIndex)
		}
	} else if eventKey == 21 { // Ctrl + U
		if selectedRowIndex-7 < 1 {
			go table.Select(1, selectedColumnIndex)
		} else {
			go table.Select(selectedRowIndex-7, selectedColumnIndex)
		}
	} else if command == commands.Delete {
		if table.Menu.GetSelectedOption() == 1 {
			isAnInsertedRow := false
			indexOfInsertedRow := -1

			for i, insertedRow := range *table.state.listOfDbChanges {
				cellReference := table.GetCell(selectedRowIndex, 0).GetReference()

				if cellReference != nil && insertedRow.PrimaryKeyValue == cellReference.(string) {
					isAnInsertedRow = true
					indexOfInsertedRow = i
				}
			}

			if isAnInsertedRow {
				*table.state.listOfDbChanges = append((*table.state.listOfDbChanges)[:indexOfInsertedRow], (*table.state.listOfDbChanges)[indexOfInsertedRow+1:]...)
				table.RemoveRow(selectedRowIndex)
				if selectedRowIndex-1 != 0 {
					table.Select(selectedRowIndex-1, 0)
				} else {
					if selectedRowIndex+1 < rowCount {
						table.Select(selectedRowIndex+1, 0)
					}
				}
			} else {
				table.AppendNewChange(models.DmlDeleteType, table.GetDatabaseName(), table.GetTableName(), selectedRowIndex, -1, models.CellValue{})
			}

		}
	}

	if len(table.GetRecords()) > 0 {
		switch command {
		case commands.SortDesc:
			currentColumnName := table.GetColumnNameByIndex(selectedColumnIndex)
			table.Pagination.SetOffset(0)
			table.SetSortedBy(currentColumnName, "DESC")
		case commands.SortAsc:
			currentColumnName := table.GetColumnNameByIndex(selectedColumnIndex)
			table.Pagination.SetOffset(0)
			table.SetSortedBy(currentColumnName, "ASC")
		case commands.Copy:
			selectedCell := table.GetCell(selectedRowIndex, selectedColumnIndex)

			if selectedCell != nil {

				clipboard := lib.NewClipboard()

				err := clipboard.Write(selectedCell.Text)
				if err != nil {
					table.SetError(err.Error(), nil)
				}
			}
		}
	}

	return event
}

func (table *ResultsTable) UpdateRows(rows [][]string) {
	table.Clear()
	table.AddRows(rows)
	App.ForceDraw()
	table.Select(1, 0)
}

func (table *ResultsTable) UpdateRowsColor(headerColor tcell.Color, rowColor tcell.Color) {
	for i := 0; i < table.GetRowCount(); i++ {
		for j := 0; j < table.GetColumnCount(); j++ {
			cell := table.GetCell(i, j)
			if i == 0 && headerColor != 0 {
				cell.SetTextColor(headerColor)
			} else {
				cell.SetTextColor(rowColor)
			}
		}
	}
}

func (table *ResultsTable) RemoveHighlightTable() {
	table.SetBorderColor(tview.Styles.InverseTextColor)
	table.SetBordersColor(tview.Styles.InverseTextColor)
	table.SetTitleColor(tview.Styles.InverseTextColor)
	table.UpdateRowsColor(tview.Styles.InverseTextColor, tview.Styles.InverseTextColor)
}

func (table *ResultsTable) RemoveHighlightAll() {
	table.RemoveHighlightTable()
	if table.Menu != nil {
		table.Menu.SetBlur()
	}
	if table.Filter != nil {
		table.Filter.RemoveHighlight()
	}
}

func (table *ResultsTable) HighlightTable() {
	table.SetBorderColor(tview.Styles.PrimaryTextColor)
	table.SetBordersColor(tview.Styles.PrimaryTextColor)
	table.SetTitleColor(tview.Styles.PrimaryTextColor)
	table.UpdateRowsColor(tview.Styles.PrimaryTextColor, tview.Styles.PrimaryTextColor)
}

func (table *ResultsTable) HighlightAll() {
	table.HighlightTable()
	if table.Menu != nil {
		table.Menu.SetFocus()
	}
	if table.Filter != nil {
		table.Filter.Highlight()
	}
}

func (table *ResultsTable) subscribeToFilterChanges() {
	ch := table.Filter.Subscribe()

	for stateChange := range ch {
		switch stateChange.Key {
		case "Filter":
			if stateChange.Value != "" {
				rows := table.FetchRecords(nil)

				if len(rows) > 1 {
					table.Menu.SetSelectedOption(1)
					App.SetFocus(table)
					table.HighlightTable()
					table.Filter.HighlightLocal()
					table.SetInputCapture(table.tableInputCapture)
					App.ForceDraw()
				} else if len(rows) == 1 {
					table.SetInputCapture(nil)
					App.SetFocus(table.Filter.Input)
					table.RemoveHighlightTable()
					table.Filter.HighlightLocal()
					table.SetIsFiltering(true)
					App.ForceDraw()
				}

			} else {
				table.FetchRecords(nil)

				table.SetInputCapture(table.tableInputCapture)
				App.SetFocus(table)
				table.HighlightTable()
				table.Filter.HighlightLocal()
				App.ForceDraw()

			}
		}
	}
}

func (table *ResultsTable) subscribeToEditorChanges() {
	ch := table.Editor.Subscribe()

	for stateChange := range ch {
		switch stateChange.Key {
		case "Query":
			query := stateChange.Value.(string)
			if query != "" {
				queryLower := strings.ToLower(query)

				if strings.Contains(queryLower, "select") {
					table.SetLoading(true)
					App.Draw()
					rows, err := table.DBDriver.ExecuteQuery(query)
					table.Pagination.SetTotalRecords(len(rows))
					table.Pagination.SetLimit(len(rows))

					if err != nil {
						table.SetLoading(false)
						App.Draw()
						table.SetError(err.Error(), nil)
					} else {
						table.UpdateRows(rows)
						table.SetIsFiltering(false)

						if len(rows) > 1 {
							App.SetFocus(table)
							table.HighlightTable()
							table.Editor.SetBlur()
							table.SetInputCapture(table.tableInputCapture)
							App.Draw()
						} else if len(rows) == 1 {
							table.SetInputCapture(nil)
							App.SetFocus(table.Editor)
							table.Editor.Highlight()
							table.RemoveHighlightTable()
							table.SetIsFiltering(true)
							App.Draw()
						}
						table.SetLoading(false)
					}
					table.EditorPages.SwitchToPage("Table")
					App.Draw()
				} else {
					table.SetRecords([][]string{})
					table.SetLoading(true)
					App.Draw()

					result, err := table.DBDriver.ExecuteDMLStatement(query)

					if err != nil {
						table.SetLoading(false)
						App.Draw()
						table.SetError(err.Error(), nil)
					} else {
						table.SetResultsInfo(result)
						table.SetLoading(false)
						table.EditorPages.SwitchToPage("ResultsInfo")
						App.SetFocus(table.Editor)
						App.Draw()
					}
				}
			}
		case "Escape":
			table.SetIsFiltering(false)
			App.SetFocus(table)
			table.HighlightTable()
			table.Editor.SetBlur()
			table.SetInputCapture(table.tableInputCapture)
			App.Draw()
		}
	}
}

// Getters

func (table *ResultsTable) GetRecords() [][]string {
	return table.state.records
}

func (table *ResultsTable) GetIndexes() [][]string {
	return table.state.indexes
}

func (table *ResultsTable) GetColumns() [][]string {
	return table.state.columns
}

func (table *ResultsTable) GetConstraints() [][]string {
	return table.state.constraints
}

func (table *ResultsTable) GetForeignKeys() [][]string {
	return table.state.foreignKeys
}

func (table *ResultsTable) GetTableName() string {
	return table.state.tableName
}

func (table *ResultsTable) GetDatabaseName() string {
	return table.state.databaseName
}

func (table *ResultsTable) GetDatabaseAndTableName() string {
	return fmt.Sprintf("%s.%s", table.GetDatabaseName(), table.GetTableName())
}

func (table *ResultsTable) GetIsEditing() bool {
	return table.state.isEditing
}

func (table *ResultsTable) GetCurrentSort() string {
	return table.state.currentSort
}

func (table *ResultsTable) GetColumnNameByIndex(index int) string {
	columns := table.GetColumns()

	for i, col := range columns {
		if i > 0 && i == index+1 {
			return col[0]
		}
	}

	return ""
}

func (table *ResultsTable) GetIsLoading() bool {
	return table.state.isLoading
}

func (table *ResultsTable) GetIsFiltering() bool {
	return table.state.isFiltering
}

// Setters

func (table *ResultsTable) SetRecords(rows [][]string) {
	table.state.records = rows
	table.UpdateRows(rows)
}

func (table *ResultsTable) SetColumns(columns [][]string) {
	table.state.columns = columns
}

func (table *ResultsTable) SetConstraints(constraints [][]string) {
	table.state.constraints = constraints
}

func (table *ResultsTable) SetForeignKeys(foreignKeys [][]string) {
	table.state.foreignKeys = foreignKeys
}

func (table *ResultsTable) SetIndexes(indexes [][]string) {
	table.state.indexes = indexes
}

func (table *ResultsTable) SetDatabaseName(databaseName string) {
	table.state.databaseName = databaseName
}

func (table *ResultsTable) SetTableName(tableName string) {
	table.state.tableName = tableName
}

func (table *ResultsTable) SetError(err string, done func()) {
	table.state.error = err

	table.Error.SetText(err)
	table.Error.SetDoneFunc(func(_ int, _ string) {
		table.state.error = ""
		table.Page.HidePage("error")
		if table.GetIsFiltering() {
			if table.Editor != nil {
				App.SetFocus(table.Editor)
			} else {
				App.SetFocus(table.Filter.Input)
			}
		} else {
			App.SetFocus(table)
		}
		if done != nil {
			done()
		}
	})
	table.Page.ShowPage("error")
	App.SetFocus(table.Error)
	App.ForceDraw()
}

func (table *ResultsTable) SetResultsInfo(text string) {
	table.ResultsInfo.SetText(text)
}

func (table *ResultsTable) SetLoading(show bool) {
	defer func() {
		if r := recover(); r != nil {
			logger.Error("ResultsTable.go:800 => Recovered from panic", map[string]any{"error": r})
			_ = table.Page.HidePage("loading")
			if table.state.error != "" {
				App.SetFocus(table.Error)
			} else {
				App.SetFocus(table)
			}
		}
	}()

	table.state.isLoading = show
	if show {
		table.Page.ShowPage("loading")
		App.SetFocus(table.Loading)
		App.ForceDraw()
	} else {
		table.Page.HidePage("loading")
		if table.state.error != "" {
			App.SetFocus(table.Error)
		} else {
			App.SetFocus(table)
		}
		App.ForceDraw()
	}
}

func (table *ResultsTable) SetIsEditing(editing bool) {
	table.state.isEditing = editing
}

func (table *ResultsTable) SetIsFiltering(filtering bool) {
	table.state.isFiltering = filtering
}

func (table *ResultsTable) SetCurrentSort(sort string) {
	table.state.currentSort = sort
}

func (table *ResultsTable) SetSortedBy(column string, direction string) {
	sort := fmt.Sprintf("%s %s", column, direction)

	if table.GetCurrentSort() != sort {
		where := ""
		if table.Filter != nil {
			where = table.Filter.GetCurrentFilter()
		}
		table.SetLoading(true)
		records, _, err := table.DBDriver.GetRecords(table.GetDatabaseName(), table.GetTableName(), where, sort, table.Pagination.GetOffset(), table.Pagination.GetLimit())
		table.SetLoading(false)

		if err != nil {
			table.SetError(err.Error(), nil)
		} else {
			table.SetRecords(records)
			App.ForceDraw()
		}

		table.SetCurrentSort(sort)

		columns := table.GetColumns()
		iconDirection := "▲"

		if direction == "DESC" {
			iconDirection = "▼"
		}

		for i, col := range columns {
			if i > 0 {
				tableCell := tview.NewTableCell(col[0])
				tableCell.SetSelectable(false)
				tableCell.SetExpansion(1)
				tableCell.SetTextColor(tview.Styles.PrimaryTextColor)

				if col[0] == column {
					tableCell.SetText(fmt.Sprintf("%s %s", col[0], iconDirection))
					table.SetCell(0, i-1, tableCell)
				} else {
					table.SetCell(0, i-1, tableCell)
				}
			}
		}
	}
}

func (table *ResultsTable) FetchRecords(onError func()) [][]string {
	tableName := table.GetTableName()
	databaseName := table.GetDatabaseName()

	table.SetLoading(true)

	where := ""
	if table.Filter != nil {
		where = table.Filter.GetCurrentFilter()
	}
	sort := table.GetCurrentSort()

	records, totalRecords, err := table.DBDriver.GetRecords(databaseName, tableName, where, sort, table.Pagination.GetOffset(), table.Pagination.GetLimit())

	if err != nil {
		table.SetError(err.Error(), onError)
		table.SetLoading(false)
	} else {
		if table.GetIsFiltering() {
			table.SetIsFiltering(false)
		}

		columns, _ := table.DBDriver.GetTableColumns(databaseName, tableName)
		constraints, _ := table.DBDriver.GetConstraints(databaseName, tableName)
		foreignKeys, _ := table.DBDriver.GetForeignKeys(databaseName, tableName)
		indexes, _ := table.DBDriver.GetIndexes(databaseName, tableName)

		if len(records) > 0 {
			table.SetRecords(records)
		}

		table.SetColumns(columns)
		table.SetConstraints(constraints)
		table.SetForeignKeys(foreignKeys)
		table.SetIndexes(indexes)
		table.Select(1, 0)

		table.Pagination.SetTotalRecords(totalRecords)

		table.SetLoading(false)

		return records
	}

	return [][]string{}
}

func (table *ResultsTable) StartEditingCell(row int, col int, callback func(newValue string, row, col int)) {
	table.SetIsEditing(true)
	table.SetInputCapture(nil)

	cell := table.GetCell(row, col)
	inputField := tview.NewInputField()
	inputField.SetText(cell.Text)
	inputField.SetFieldBackgroundColor(tview.Styles.PrimaryTextColor)
	inputField.SetFieldTextColor(tview.Styles.PrimitiveBackgroundColor)

	inputField.SetDoneFunc(func(key tcell.Key) {
		table.SetIsEditing(false)
		currentValue := cell.Text
		newValue := inputField.GetText()
<<<<<<< HEAD
		columnName := table.GetCell(0, col).Text
=======

		switch key {
		case tcell.KeyEnter:
			if currentValue != newValue {
>>>>>>> c325d45c

		if key != tcell.KeyEscape {
			cell.SetText(newValue)

			if currentValue != newValue {
				table.AppendNewChange(models.DmlUpdateType, table.GetDatabaseName(), table.GetTableName(), row, col, models.CellValue{Type: models.String, Value: newValue, Column: columnName})
			}
<<<<<<< HEAD
=======
		case tcell.KeyTab:
			nextEditableColumnIndex := col + 1
>>>>>>> c325d45c

			if key == tcell.KeyTab {
				nextEditableColumnIndex := col + 1

				if nextEditableColumnIndex <= table.GetColumnCount()-1 {
					table.Select(row, nextEditableColumnIndex)

<<<<<<< HEAD
					table.StartEditingCell(row, nextEditableColumnIndex, callback)

				}
			} else if key == tcell.KeyBacktab {
				nextEditableColumnIndex := col - 1
=======
			}
		case tcell.KeyBacktab:
			nextEditableColumnIndex := col - 1
>>>>>>> c325d45c

				if nextEditableColumnIndex >= 0 {
					table.Select(row, nextEditableColumnIndex)

					table.StartEditingCell(row, nextEditableColumnIndex, callback)

				}
			}

		}

		if key == tcell.KeyEnter || key == tcell.KeyEscape {
			table.SetInputCapture(table.tableInputCapture)
			table.Page.RemovePage("edit")
			App.SetFocus(table)
		}

		if callback != nil {
			callback(newValue, row, col)
		}
	})

	x, y, width := cell.GetLastPosition()
	inputField.SetRect(x, y, width+1, 1)
	table.Page.AddPage("edit", inputField, false, true)
	App.SetFocus(inputField)
}

func (table *ResultsTable) CheckIfRowIsInserted(rowID string) bool {
	for _, dmlChange := range *table.state.listOfDbChanges {
		if dmlChange.Type == models.DmlInsertType && dmlChange.PrimaryKeyValue == rowID {
			return true
		}
	}

	return false
}

func (table *ResultsTable) MutateInsertedRowCell(rowID string, newValue models.CellValue) {
	for i, dmlChange := range *table.state.listOfDbChanges {
		if dmlChange.PrimaryKeyValue == rowID && dmlChange.Type == models.DmlInsertType {
			for j, v := range dmlChange.Values {
				if v.Column == newValue.Column {
					(*table.state.listOfDbChanges)[i].Values[j] = newValue
					break
				}
			}
		}
	}
}

func (table *ResultsTable) AppendNewChange(changeType models.DmlType, databaseName, tableName string, rowIndex int, colIndex int, value models.CellValue) {
	dmlChangeAlreadyExists := false

	// If the column has a reference, it means it's an inserted rowIndex
	// These is maybe a better way to detect it is an inserted row
	tableCell := table.GetCell(rowIndex, colIndex)
	tableCellReference := tableCell.GetReference()

	isAnInsertedRow := tableCellReference != nil

	if isAnInsertedRow {
		table.MutateInsertedRowCell(tableCellReference.(string), value)
		return
	}

	primaryKeyValue, primaryKeyColumnName := table.GetPrimaryKeyValue(rowIndex)

	for i, dmlChange := range *table.state.listOfDbChanges {
		if dmlChange.Table == tableName && dmlChange.Type == changeType && dmlChange.PrimaryKeyValue == primaryKeyValue {
			dmlChangeAlreadyExists = true

			changeForColExists := false
			valueIndex := -1

			for j, v := range dmlChange.Values {
				if v.Column == value.Column {
					changeForColExists = true
					valueIndex = j
					break
				}
			}

			switch changeType {
			case models.DmlUpdateType:
				originalValue := table.GetRecords()[rowIndex][colIndex]

				if changeForColExists {
					if originalValue == value.Value {
						if len((*table.state.listOfDbChanges)[i].Values) == 1 {
							*table.state.listOfDbChanges = append((*table.state.listOfDbChanges)[:i], (*table.state.listOfDbChanges)[i+1:]...)
						} else {
							(*table.state.listOfDbChanges)[i].Values = append((*table.state.listOfDbChanges)[i].Values[:valueIndex], (*table.state.listOfDbChanges)[i].Values[valueIndex+1:]...)
						}
						table.SetCellColor(rowIndex, colIndex, tview.Styles.PrimitiveBackgroundColor)
					} else {
						(*table.state.listOfDbChanges)[i].Values[valueIndex] = value
					}
				} else {
					(*table.state.listOfDbChanges)[i].Values = append((*table.state.listOfDbChanges)[i].Values, value)
					table.SetCellColor(rowIndex, colIndex, ChangeColor)
				}

			case models.DmlDeleteType:
				*table.state.listOfDbChanges = append((*table.state.listOfDbChanges)[:i], (*table.state.listOfDbChanges)[i+1:]...)
				table.SetRowColor(rowIndex, tview.Styles.PrimitiveBackgroundColor)
			}
		}
	}

	if !dmlChangeAlreadyExists {

		switch changeType {
		case models.DmlDeleteType:
			table.SetRowColor(rowIndex, DeleteColor)
		case models.DmlUpdateType:
			table.SetCellColor(rowIndex, colIndex, ChangeColor)
		}

		newDmlChange := models.DbDmlChange{
			Type:                 changeType,
			Database:             databaseName,
			Table:                tableName,
			Values:               []models.CellValue{value},
			PrimaryKeyColumnName: primaryKeyColumnName,
			PrimaryKeyValue:      primaryKeyValue,
		}

		*table.state.listOfDbChanges = append(*table.state.listOfDbChanges, newDmlChange)

	}
}

func (table *ResultsTable) GetPrimaryKeyValue(rowIndex int) (string, string) {
	provider := table.DBDriver.GetProvider()
	columns := table.GetColumns()
	constraints := table.GetConstraints()

	primaryKeyColumnName := ""
	primaryKeyValue := ""

	switch provider {
	case "mysql":
		keyColumnIndex := -1
		primaryKeyColumnIndex := -1

		for i, col := range columns[0] {
			if col == "Key" {
				keyColumnIndex = i
			}
		}

		for i, col := range columns {
			if col[keyColumnIndex] == "PRI" {
				primaryKeyColumnIndex = i - 1
				primaryKeyColumnName = col[0]
			}
		}

		if primaryKeyColumnIndex != -1 {
			primaryKeyValue = table.GetRecords()[rowIndex][primaryKeyColumnIndex]
		}

	case "postgres":
		keyColumnIndex := -1
		constraintTypeColumnIndex := -1
		constraintNameColumnIndex := -1
		pKeyName := ""
		primaryKeyColumnIndex := -1

		for i, constraint := range constraints[0] {
			if constraint == "constraint_type" {
				constraintTypeColumnIndex = i
			}
			if constraint == "column_name" {
				constraintNameColumnIndex = i
			}
		}

		for _, col := range constraints {
			if col[constraintTypeColumnIndex] == "PRIMARY KEY" {
				pKeyName = col[constraintNameColumnIndex]
				break
			}
		}

		primaryKeyColumnName = pKeyName
		for i, col := range columns[0] {
			if col == "column_name" {
				keyColumnIndex = i
				break
			}
		}

		for i, col := range columns {
			if col[keyColumnIndex] == pKeyName {
				primaryKeyColumnIndex = i - 1
				break
			}
		}

		if primaryKeyColumnIndex != -1 {
			primaryKeyValue = table.GetRecords()[rowIndex][primaryKeyColumnIndex]
		}

	case "sqlite3":
		keyColumnIndex := -1
		primaryKeyColumnIndex := -1

		for i, col := range columns[0] {
			if col == "pk" {
				keyColumnIndex = i
			}
		}

		for i, col := range columns {
			if col[keyColumnIndex] == "1" {
				primaryKeyColumnIndex = i - 1
				primaryKeyColumnName = col[0]
			}
		}

		if primaryKeyColumnIndex != -1 {
			primaryKeyValue = table.GetRecords()[rowIndex][primaryKeyColumnIndex]
		}
	}

	return primaryKeyValue, primaryKeyColumnName
}

<<<<<<< HEAD
func (table *ResultsTable) SetRowColor(rowIndex int, color tcell.Color) {
	for i := 0; i < table.GetColumnCount(); i++ {
		table.GetCell(rowIndex, i).SetBackgroundColor(color)
	}
}

func (table *ResultsTable) SetCellColor(rowIndex int, colIndex int, color tcell.Color) {
	table.GetCell(rowIndex, colIndex).SetBackgroundColor(color)
=======
func (table *ResultsTable) appendNewRow() {
	if table.Menu.GetSelectedOption() == 1 {
		newRow := make([]string, table.GetColumnCount())
		newRowIndex := table.GetRowCount()
		newRowUUID := uuid.New()

		for i := 0; i < table.GetColumnCount(); i++ {
			newRow[i] = "Default"
		}

		table.InsertRow(newRow, newRowIndex, newRowUUID)

		for i := 0; i < table.GetColumnCount(); i++ {
			table.GetCell(newRowIndex, i).SetBackgroundColor(tcell.ColorDarkGreen)
		}

		newInsert := models.DbInsert{
			Table:           table.GetDBReference(),
			Columns:         table.GetRecords()[0],
			Values:          newRow,
			PrimaryKeyValue: newRowUUID,
			Option:          1,
		}

		*table.state.listOfDbInserts = append(*table.state.listOfDbInserts, newInsert)

		if table.Tree.GetCurrentNode().GetColor() == tview.Styles.InverseTextColor || table.Tree.GetCurrentNode().GetColor() == tview.Styles.PrimaryTextColor {
			table.Tree.GetCurrentNode().SetColor(InsertColor)
		} else if table.Tree.GetCurrentNode().GetColor() == DeleteColor {
			table.Tree.GetCurrentNode().SetColor(ChangeColor)
		}

		table.Select(newRowIndex, 0)

		App.ForceDraw()
		table.StartEditingCell(newRowIndex, 0, func(newValue string, row, col int) {
			cellReference := table.GetCell(row, 0).GetReference()

			if cellReference != nil {
				table.MutateInsertedRowCell(cellReference.(uuid.UUID), col, newValue)
			}
		})

	}
}

func (table *ResultsTable) search() {
	if table.Editor != nil {
		App.SetFocus(table.Editor)
		table.Editor.Highlight()
		table.RemoveHighlightTable()
		table.SetIsFiltering(true)
		return
	}

	App.SetFocus(table.Filter.Input)
	table.RemoveHighlightTable()
	table.Filter.HighlightLocal()
	table.SetIsFiltering(true)

	if table.Filter.Input.GetText() == "/" {
		go table.Filter.Input.SetText("")
	}

	table.Filter.Input.SetAutocompleteFunc(func(currentText string) []string {
		split := strings.Split(currentText, " ")
		comparators := []string{"=", "!=", ">", "<", ">=", "<=", "LIKE", "NOT LIKE", "IN", "NOT IN", "IS", "IS NOT", "BETWEEN", "NOT BETWEEN"}

		if len(split) == 1 {
			columns := table.GetColumns()
			columnNames := []string{}

			for i, col := range columns {
				if i > 0 {
					columnNames = append(columnNames, col[0])
				}
			}

			return columnNames
		} else if len(split) == 2 {

			for i, comparator := range comparators {
				comparators[i] = fmt.Sprintf("%s %s", split[0], strings.ToLower(comparator))
			}

			return comparators
		} else if len(split) == 3 {

			ret := true

			switch split[1] {
			case "not":
				comparators = []string{"between", "in", "like"}
			case "is":
				comparators = []string{"not", "null"}
			default:
				ret = false
			}

			if ret {
				for i, comparator := range comparators {
					comparators[i] = fmt.Sprintf("%s %s %s", split[0], split[1], strings.ToLower(comparator))
				}
				return comparators
			}

		} else if len(split) == 4 {
			ret := true

			switch split[2] {
			case "not":
				comparators = []string{"null"}
			case "is":
				comparators = []string{"not", "null"}
			default:
				ret = false
			}

			if ret {
				for i, comparator := range comparators {
					comparators[i] = fmt.Sprintf("%s %s %s %s", split[0], split[1], split[2], strings.ToLower(comparator))
				}

				return comparators
			}
		}

		return []string{}
	})

	table.Filter.Input.SetAutocompletedFunc(func(text string, _ int, source int) bool {
		if source != tview.AutocompletedNavigate {
			inputText := strings.Split(table.Filter.Input.GetText(), " ")

			if len(inputText) == 1 {
				table.Filter.Input.SetText(fmt.Sprintf("%s =", text))
			} else if len(inputText) == 2 {
				table.Filter.Input.SetText(fmt.Sprintf("%s %s", inputText[0], text))
			}

			table.Filter.Input.SetText(text)
		}
		return source == tview.AutocompletedEnter || source == tview.AutocompletedClick
	})

	table.SetInputCapture(nil)
>>>>>>> c325d45c
}<|MERGE_RESOLUTION|>--- conflicted
+++ resolved
@@ -11,11 +11,8 @@
 	"github.com/jorgerojas26/lazysql/app"
 	"github.com/jorgerojas26/lazysql/commands"
 	"github.com/jorgerojas26/lazysql/drivers"
-<<<<<<< HEAD
+	"github.com/jorgerojas26/lazysql/helpers"
 	"github.com/jorgerojas26/lazysql/helpers/logger"
-=======
-	"github.com/jorgerojas26/lazysql/helpers"
->>>>>>> c325d45c
 	"github.com/jorgerojas26/lazysql/lib"
 	"github.com/jorgerojas26/lazysql/models"
 )
@@ -282,12 +279,8 @@
 		case commands.RecordsMenu:
 			table.Menu.SetSelectedOption(1)
 			table.UpdateRows(table.GetRecords())
-<<<<<<< HEAD
 			table.AddInsertedRows()
-		} else if eventKey == '2' {
-=======
 		case commands.ColumnsMenu:
->>>>>>> c325d45c
 			table.Menu.SetSelectedOption(2)
 			table.UpdateRows(table.GetColumns())
 		case commands.ConstraintsMenu:
@@ -302,141 +295,13 @@
 		}
 	}
 
-<<<<<<< HEAD
-	command := app.Keymaps.Group("table").Resolve(event)
-
-	if command == commands.AppendNewRow && (table.Menu != nil && table.Menu.GetSelectedOption() == 1) {
-		dbColumns := table.GetColumns()
-		newRowTableIndex := table.GetRowCount()
-		newRowUUID := uuid.New().String()
-		newRow := make([]models.CellValue, len(dbColumns)-1)
-
-		for i, column := range dbColumns {
-			if i != 0 { // Skip the first row because they are the column names (e.x "Field", "Type", "Null", "Key", "Default", "Extra")
-				newRow[i-1] = models.CellValue{Type: models.Default, Column: column[0], Value: "DEFAULT"}
-			}
-		}
-
-		newInsert := models.DbDmlChange{
-			Type:                 models.DmlInsertType,
-			Database:             table.GetDatabaseName(),
-			Table:                table.GetTableName(),
-			Values:               newRow,
-			PrimaryKeyColumnName: "",
-			PrimaryKeyValue:      newRowUUID,
-		}
-
-		*table.state.listOfDbChanges = append(*table.state.listOfDbChanges, newInsert)
-
-		table.AppendNewRow(newRow, newRowTableIndex, newRowUUID)
-
-		table.StartEditingCell(newRowTableIndex, 0, nil)
-
-	} else if command == commands.Search {
-		if table.Editor != nil {
-			App.SetFocus(table.Editor)
-			table.Editor.Highlight()
-			table.RemoveHighlightTable()
-			table.SetIsFiltering(true)
-			return nil
-		}
-
-		App.SetFocus(table.Filter.Input)
-		table.RemoveHighlightTable()
-		table.Filter.HighlightLocal()
-		table.SetIsFiltering(true)
-
-		if table.Filter.Input.GetText() == "/" {
-			go table.Filter.Input.SetText("")
-		}
-
-		table.Filter.Input.SetAutocompleteFunc(func(currentText string) []string {
-			split := strings.Split(currentText, " ")
-			comparators := []string{"=", "!=", ">", "<", ">=", "<=", "LIKE", "NOT LIKE", "IN", "NOT IN", "IS", "IS NOT", "BETWEEN", "NOT BETWEEN"}
-
-			if len(split) == 1 {
-				columns := table.GetColumns()
-				columnNames := []string{}
-
-				for i, col := range columns {
-					if i > 0 {
-						columnNames = append(columnNames, col[0])
-					}
-				}
-
-				return columnNames
-			} else if len(split) == 2 {
-
-				for i, comparator := range comparators {
-					comparators[i] = fmt.Sprintf("%s %s", split[0], strings.ToLower(comparator))
-				}
-
-				return comparators
-			} else if len(split) == 3 {
-
-				ret := true
-
-				if split[1] == "not" {
-					comparators = []string{"between", "in", "like"}
-				} else if split[1] == "is" {
-					comparators = []string{"not", "null"}
-				} else {
-					ret = false
-				}
-
-				if ret {
-					for i, comparator := range comparators {
-						comparators[i] = fmt.Sprintf("%s %s %s", split[0], split[1], strings.ToLower(comparator))
-					}
-					return comparators
-				}
-
-			} else if len(split) == 4 {
-				ret := true
-
-				if split[2] == "not" {
-					comparators = []string{"null"}
-				} else if split[2] == "is" {
-					comparators = []string{"not", "null"}
-				} else {
-					ret = false
-				}
-
-				if ret {
-					for i, comparator := range comparators {
-						comparators[i] = fmt.Sprintf("%s %s %s %s", split[0], split[1], split[2], strings.ToLower(comparator))
-					}
-
-					return comparators
-				}
-			}
-
-			return []string{}
-		})
-
-		table.Filter.Input.SetAutocompletedFunc(func(text string, _ int, source int) bool {
-			if source != tview.AutocompletedNavigate {
-				inputText := strings.Split(table.Filter.Input.GetText(), " ")
-
-				if len(inputText) == 1 {
-					table.Filter.Input.SetText(fmt.Sprintf("%s =", text))
-				} else if len(inputText) == 2 {
-					table.Filter.Input.SetText(fmt.Sprintf("%s %s", inputText[0], text))
-				}
-
-				table.Filter.Input.SetText(text)
-			}
-			return source == tview.AutocompletedEnter || source == tview.AutocompletedClick
-		})
-
-		table.SetInputCapture(nil)
-=======
 	switch command {
 	case commands.AppendNewRow:
-		table.appendNewRow()
+		if table.Menu.GetSelectedOption() == 1 {
+			table.appendNewRow()
+		}
 	case commands.Search:
 		table.search()
->>>>>>> c325d45c
 	}
 
 	if rowCount == 1 || colCount == 0 {
@@ -969,14 +834,7 @@
 		table.SetIsEditing(false)
 		currentValue := cell.Text
 		newValue := inputField.GetText()
-<<<<<<< HEAD
 		columnName := table.GetCell(0, col).Text
-=======
-
-		switch key {
-		case tcell.KeyEnter:
-			if currentValue != newValue {
->>>>>>> c325d45c
 
 		if key != tcell.KeyEscape {
 			cell.SetText(newValue)
@@ -984,29 +842,19 @@
 			if currentValue != newValue {
 				table.AppendNewChange(models.DmlUpdateType, table.GetDatabaseName(), table.GetTableName(), row, col, models.CellValue{Type: models.String, Value: newValue, Column: columnName})
 			}
-<<<<<<< HEAD
-=======
-		case tcell.KeyTab:
-			nextEditableColumnIndex := col + 1
->>>>>>> c325d45c
-
-			if key == tcell.KeyTab {
+
+			switch key {
+			case tcell.KeyTab:
 				nextEditableColumnIndex := col + 1
 
 				if nextEditableColumnIndex <= table.GetColumnCount()-1 {
 					table.Select(row, nextEditableColumnIndex)
 
-<<<<<<< HEAD
 					table.StartEditingCell(row, nextEditableColumnIndex, callback)
 
 				}
-			} else if key == tcell.KeyBacktab {
+			case tcell.KeyBacktab:
 				nextEditableColumnIndex := col - 1
-=======
-			}
-		case tcell.KeyBacktab:
-			nextEditableColumnIndex := col - 1
->>>>>>> c325d45c
 
 				if nextEditableColumnIndex >= 0 {
 					table.Select(row, nextEditableColumnIndex)
@@ -1237,7 +1085,6 @@
 	return primaryKeyValue, primaryKeyColumnName
 }
 
-<<<<<<< HEAD
 func (table *ResultsTable) SetRowColor(rowIndex int, color tcell.Color) {
 	for i := 0; i < table.GetColumnCount(); i++ {
 		table.GetCell(rowIndex, i).SetBackgroundColor(color)
@@ -1246,51 +1093,34 @@
 
 func (table *ResultsTable) SetCellColor(rowIndex int, colIndex int, color tcell.Color) {
 	table.GetCell(rowIndex, colIndex).SetBackgroundColor(color)
-=======
+}
+
 func (table *ResultsTable) appendNewRow() {
-	if table.Menu.GetSelectedOption() == 1 {
-		newRow := make([]string, table.GetColumnCount())
-		newRowIndex := table.GetRowCount()
-		newRowUUID := uuid.New()
-
-		for i := 0; i < table.GetColumnCount(); i++ {
-			newRow[i] = "Default"
-		}
-
-		table.InsertRow(newRow, newRowIndex, newRowUUID)
-
-		for i := 0; i < table.GetColumnCount(); i++ {
-			table.GetCell(newRowIndex, i).SetBackgroundColor(tcell.ColorDarkGreen)
-		}
-
-		newInsert := models.DbInsert{
-			Table:           table.GetDBReference(),
-			Columns:         table.GetRecords()[0],
-			Values:          newRow,
-			PrimaryKeyValue: newRowUUID,
-			Option:          1,
-		}
-
-		*table.state.listOfDbInserts = append(*table.state.listOfDbInserts, newInsert)
-
-		if table.Tree.GetCurrentNode().GetColor() == tview.Styles.InverseTextColor || table.Tree.GetCurrentNode().GetColor() == tview.Styles.PrimaryTextColor {
-			table.Tree.GetCurrentNode().SetColor(InsertColor)
-		} else if table.Tree.GetCurrentNode().GetColor() == DeleteColor {
-			table.Tree.GetCurrentNode().SetColor(ChangeColor)
-		}
-
-		table.Select(newRowIndex, 0)
-
-		App.ForceDraw()
-		table.StartEditingCell(newRowIndex, 0, func(newValue string, row, col int) {
-			cellReference := table.GetCell(row, 0).GetReference()
-
-			if cellReference != nil {
-				table.MutateInsertedRowCell(cellReference.(uuid.UUID), col, newValue)
-			}
-		})
-
-	}
+	dbColumns := table.GetColumns()
+	newRowTableIndex := table.GetRowCount()
+	newRowUUID := uuid.New().String()
+	newRow := make([]models.CellValue, len(dbColumns)-1)
+
+	for i, column := range dbColumns {
+		if i != 0 { // Skip the first row because they are the column names (e.x "Field", "Type", "Null", "Key", "Default", "Extra")
+			newRow[i-1] = models.CellValue{Type: models.Default, Column: column[0], Value: "DEFAULT"}
+		}
+	}
+
+	newInsert := models.DbDmlChange{
+		Type:                 models.DmlInsertType,
+		Database:             table.GetDatabaseName(),
+		Table:                table.GetTableName(),
+		Values:               newRow,
+		PrimaryKeyColumnName: "",
+		PrimaryKeyValue:      newRowUUID,
+	}
+
+	*table.state.listOfDbChanges = append(*table.state.listOfDbChanges, newInsert)
+
+	table.AppendNewRow(newRow, newRowTableIndex, newRowUUID)
+
+	table.StartEditingCell(newRowTableIndex, 0, nil)
 }
 
 func (table *ResultsTable) search() {
@@ -1393,5 +1223,4 @@
 	})
 
 	table.SetInputCapture(nil)
->>>>>>> c325d45c
 }