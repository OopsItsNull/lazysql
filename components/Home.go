--- conflicted
+++ resolved
@@ -296,13 +296,8 @@
 		} else {
 			App.Stop()
 		}
-<<<<<<< HEAD
-	} else if command == commands.Save {
+	case commands.Save:
 		if (len(home.ListOfDbChanges) > 0) && !table.GetIsEditing() {
-=======
-	case commands.Save:
-		if ((len(home.ListOfDbChanges) > 0) || len(home.ListOfDbInserts) > 0) && !table.GetIsEditing() {
->>>>>>> c325d45c
 			confirmationModal := NewConfirmationModal("")
 
 			confirmationModal.SetDoneFunc(func(_ int, buttonLabel string) {
